--- conflicted
+++ resolved
@@ -14,10 +14,7 @@
 		InstrumentID:        func(x string) *string { return &x }(buildUniqueString()),
 		RecipeStepID:        buildUniqueString(),
 		Notes:               buildUniqueString(),
-<<<<<<< HEAD
-=======
 		PreferenceRank:      fake.Uint8(),
->>>>>>> ecdc3f19
 		CreatedOn:           uint64(uint32(fake.Date().Unix())),
 		BelongsToRecipeStep: fake.UUID(),
 	}
