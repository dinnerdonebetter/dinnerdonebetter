--- conflicted
+++ resolved
@@ -12,10 +12,7 @@
 	return &types.RecipeStepProduct{
 		ID:                  ksuid.New().String(),
 		Name:                buildUniqueString(),
-<<<<<<< HEAD
-=======
 		Type:                types.RecipeStepProductIngredientType,
->>>>>>> ecdc3f19
 		QuantityValue:       fake.Float32(),
 		QuantityNotes:       buildUniqueString(),
 		QuantityType:        buildUniqueString(),
